--- conflicted
+++ resolved
@@ -1,67 +1,72 @@
-import { create } from 'zustand'
-<<<<<<< HEAD
-import { getAllBlocks, getBlock, updateBlock as dbUpdateBlock, deleteBlock as dbDeleteBlock, getTradesByBlock, getDailyLogsByBlock, getReportingTradesByBlock } from '../db'
-import { ProcessedBlock } from '../models/block'
-import { StrategyAlignment } from '../models/strategy-alignment'
-// import { PortfolioStatsCalculator } from '../calculations/portfolio-stats'
-=======
-import { getAllBlocks, getBlock, updateBlock as dbUpdateBlock, deleteBlock as dbDeleteBlock, getTradesByBlock, getDailyLogsByBlock, updateBlockStats } from '../db'
-import { ProcessedBlock } from '../models/block'
-import { PortfolioStatsCalculator } from '../calculations/portfolio-stats'
->>>>>>> c827fdfc
+import { create } from "zustand";
+import { PortfolioStatsCalculator } from "../calculations/portfolio-stats";
+import {
+  deleteBlock as dbDeleteBlock,
+  updateBlock as dbUpdateBlock,
+  getAllBlocks,
+  getBlock,
+  getDailyLogsByBlock,
+  getReportingTradesByBlock,
+  getTradesByBlock,
+  updateBlockStats,
+} from "../db";
+import { ProcessedBlock } from "../models/block";
+import { StrategyAlignment } from "../models/strategy-alignment";
 
 export interface Block {
-  id: string
-  name: string
-  description?: string
-  isActive: boolean
-  created: Date
-  lastModified: Date
+  id: string;
+  name: string;
+  description?: string;
+  isActive: boolean;
+  created: Date;
+  lastModified: Date;
   tradeLog: {
-    fileName: string
-    rowCount: number
-    fileSize: number
-  }
+    fileName: string;
+    rowCount: number;
+    fileSize: number;
+  };
   dailyLog?: {
-    fileName: string
-    rowCount: number
-    fileSize: number
-  }
+    fileName: string;
+    rowCount: number;
+    fileSize: number;
+  };
   reportingLog?: {
-    fileName: string
-    rowCount: number
-    fileSize: number
-  }
+    fileName: string;
+    rowCount: number;
+    fileSize: number;
+  };
   stats: {
-    totalPnL: number
-    winRate: number
-    totalTrades: number
-    avgWin: number
-    avgLoss: number
-  }
+    totalPnL: number;
+    winRate: number;
+    totalTrades: number;
+    avgWin: number;
+    avgLoss: number;
+  };
   strategyAlignment?: {
-    mappings: StrategyAlignment[]
-    updatedAt: Date
-  }
+    mappings: StrategyAlignment[];
+    updatedAt: Date;
+  };
 }
 
 interface BlockStore {
   // State
-  blocks: Block[]
-  activeBlockId: string | null
-  isLoading: boolean
-  isInitialized: boolean
-  error: string | null
+  blocks: Block[];
+  activeBlockId: string | null;
+  isLoading: boolean;
+  isInitialized: boolean;
+  error: string | null;
 
   // Actions
-  loadBlocks: () => Promise<void>
-  setActiveBlock: (blockId: string) => void
-  clearActiveBlock: () => void
-  addBlock: (block: Omit<Block, 'created'> | Omit<Block, 'id' | 'created'>) => Promise<void>
-  updateBlock: (id: string, updates: Partial<Block>) => Promise<void>
-  deleteBlock: (id: string) => Promise<void>
-  refreshBlock: (id: string) => Promise<void>
-  recalculateBlock: (id: string) => Promise<void>
+  loadBlocks: () => Promise<void>;
+  setActiveBlock: (blockId: string) => void;
+  clearActiveBlock: () => void;
+  addBlock: (
+    block: Omit<Block, "created"> | Omit<Block, "id" | "created">
+  ) => Promise<void>;
+  updateBlock: (id: string, updates: Partial<Block>) => Promise<void>;
+  deleteBlock: (id: string) => Promise<void>;
+  refreshBlock: (id: string) => Promise<void>;
+  recalculateBlock: (id: string) => Promise<void>;
 }
 
 /**
@@ -75,40 +80,45 @@
 ): Block {
   return {
     id: processedBlock.id,
-    name: processedBlock.name || 'Unnamed Block',
+    name: processedBlock.name || "Unnamed Block",
     description: processedBlock.description,
     isActive: false, // Will be set by active block logic
     created: processedBlock.created,
     lastModified: processedBlock.lastModified,
     tradeLog: {
-      fileName: processedBlock.tradeLog?.fileName || 'unknown.csv',
+      fileName: processedBlock.tradeLog?.fileName || "unknown.csv",
       rowCount: tradeCount,
       fileSize: processedBlock.tradeLog?.fileSize || 0,
     },
-    dailyLog: processedBlock.dailyLog ? {
-      fileName: processedBlock.dailyLog.fileName || 'unknown.csv',
-      rowCount: dailyLogCount,
-      fileSize: processedBlock.dailyLog.fileSize || 0,
-    } : undefined,
-    reportingLog: processedBlock.reportingLog ? {
-      fileName: processedBlock.reportingLog.fileName || 'unknown.csv',
-      rowCount: reportingLogCount,
-      fileSize: processedBlock.reportingLog.fileSize || 0,
-    } : undefined,
-    strategyAlignment: processedBlock.strategyAlignment ? {
-      mappings: processedBlock.strategyAlignment.mappings ?? [],
-      updatedAt: new Date(processedBlock.strategyAlignment.updatedAt),
-    } : undefined,
+    dailyLog: processedBlock.dailyLog
+      ? {
+          fileName: processedBlock.dailyLog.fileName || "unknown.csv",
+          rowCount: dailyLogCount,
+          fileSize: processedBlock.dailyLog.fileSize || 0,
+        }
+      : undefined,
+    reportingLog: processedBlock.reportingLog
+      ? {
+          fileName: processedBlock.reportingLog.fileName || "unknown.csv",
+          rowCount: reportingLogCount,
+          fileSize: processedBlock.reportingLog.fileSize || 0,
+        }
+      : undefined,
+    strategyAlignment: processedBlock.strategyAlignment
+      ? {
+          mappings: processedBlock.strategyAlignment.mappings ?? [],
+          updatedAt: new Date(processedBlock.strategyAlignment.updatedAt),
+        }
+      : undefined,
     stats: {
       totalPnL: 0, // Will be calculated from trades
       winRate: 0,
       totalTrades: tradeCount,
       avgWin: 0,
       avgLoss: 0,
-    }
-  }
+    },
+  };
 }
-
 
 export const useBlockStore = create<BlockStore>((set, get) => ({
   // Initialize with empty state
@@ -120,21 +130,23 @@
 
   // Load blocks from IndexedDB
   loadBlocks: async () => {
-    const state = get()
+    const state = get();
 
     // Prevent multiple concurrent loads
     if (state.isLoading || state.isInitialized) {
-      return
-    }
-
-    set({ isLoading: true, error: null })
+      return;
+    }
+
+    set({ isLoading: true, error: null });
 
     try {
       // Restore active block ID from localStorage
-      const savedActiveBlockId = localStorage.getItem('tradeblocks-active-block-id')
-
-      const processedBlocks = await getAllBlocks()
-      const blocks: Block[] = []
+      const savedActiveBlockId = localStorage.getItem(
+        "tradeblocks-active-block-id"
+      );
+
+      const processedBlocks = await getAllBlocks();
+      const blocks: Block[] = [];
 
       // Convert each ProcessedBlock to Block with trade/daily log counts
       for (const processedBlock of processedBlocks) {
@@ -142,141 +154,159 @@
           const [trades, dailyLogs, reportingTrades] = await Promise.all([
             getTradesByBlock(processedBlock.id),
             getDailyLogsByBlock(processedBlock.id),
-            getReportingTradesByBlock(processedBlock.id)
-          ])
+            getReportingTradesByBlock(processedBlock.id),
+          ]);
 
           // Calculate stats from trades
-          const stats = trades.length > 0 ? {
-            totalPnL: trades.reduce((sum, trade) => sum + trade.pl, 0),
-            winRate: (trades.filter(t => t.pl > 0).length / trades.length) * 100,
-            totalTrades: trades.length,
-            avgWin: trades.filter(t => t.pl > 0).length > 0
-              ? trades.filter(t => t.pl > 0).reduce((sum, t) => sum + t.pl, 0) / trades.filter(t => t.pl > 0).length
-              : 0,
-            avgLoss: trades.filter(t => t.pl < 0).length > 0
-              ? trades.filter(t => t.pl < 0).reduce((sum, t) => sum + t.pl, 0) / trades.filter(t => t.pl < 0).length
-              : 0,
-          } : {
-            totalPnL: 0,
-            winRate: 0,
-            totalTrades: 0,
-            avgWin: 0,
-            avgLoss: 0,
-          }
+          const stats =
+            trades.length > 0
+              ? {
+                  totalPnL: trades.reduce((sum, trade) => sum + trade.pl, 0),
+                  winRate:
+                    (trades.filter((t) => t.pl > 0).length / trades.length) *
+                    100,
+                  totalTrades: trades.length,
+                  avgWin:
+                    trades.filter((t) => t.pl > 0).length > 0
+                      ? trades
+                          .filter((t) => t.pl > 0)
+                          .reduce((sum, t) => sum + t.pl, 0) /
+                        trades.filter((t) => t.pl > 0).length
+                      : 0,
+                  avgLoss:
+                    trades.filter((t) => t.pl < 0).length > 0
+                      ? trades
+                          .filter((t) => t.pl < 0)
+                          .reduce((sum, t) => sum + t.pl, 0) /
+                        trades.filter((t) => t.pl < 0).length
+                      : 0,
+                }
+              : {
+                  totalPnL: 0,
+                  winRate: 0,
+                  totalTrades: 0,
+                  avgWin: 0,
+                  avgLoss: 0,
+                };
 
           const block = convertProcessedBlockToBlock(
             processedBlock,
             trades.length,
             dailyLogs.length,
             reportingTrades.length
-          )
-          block.stats = stats
+          );
+          block.stats = stats;
 
           // Mark as active if this was the previously active block
-          block.isActive = block.id === savedActiveBlockId
-
-          blocks.push(block)
+          block.isActive = block.id === savedActiveBlockId;
+
+          blocks.push(block);
         } catch (blockError) {
-          console.error(`Failed to load block ${processedBlock.id}:`, blockError)
+          console.error(
+            `Failed to load block ${processedBlock.id}:`,
+            blockError
+          );
           // Continue loading other blocks instead of failing completely
         }
       }
 
       // Set the active block ID if one was restored
-      const activeBlockId = savedActiveBlockId && blocks.some(b => b.id === savedActiveBlockId)
-        ? savedActiveBlockId
-        : null
-
-      set({ blocks, activeBlockId, isLoading: false, isInitialized: true })
+      const activeBlockId =
+        savedActiveBlockId && blocks.some((b) => b.id === savedActiveBlockId)
+          ? savedActiveBlockId
+          : null;
+
+      set({ blocks, activeBlockId, isLoading: false, isInitialized: true });
     } catch (error) {
-      console.error('Failed to load blocks:', error)
+      console.error("Failed to load blocks:", error);
       set({
-        error: error instanceof Error ? error.message : 'Failed to load blocks',
+        error: error instanceof Error ? error.message : "Failed to load blocks",
         isLoading: false,
-        isInitialized: true
-      })
+        isInitialized: true,
+      });
     }
   },
 
   // Actions
   setActiveBlock: (blockId: string) => {
     // Save to localStorage for persistence
-    localStorage.setItem('tradeblocks-active-block-id', blockId)
-
-    set(state => ({
-      blocks: state.blocks.map(block => ({
+    localStorage.setItem("tradeblocks-active-block-id", blockId);
+
+    set((state) => ({
+      blocks: state.blocks.map((block) => ({
         ...block,
-        isActive: block.id === blockId
+        isActive: block.id === blockId,
       })),
-      activeBlockId: blockId
-    }))
+      activeBlockId: blockId,
+    }));
   },
 
   clearActiveBlock: () => {
     // Remove from localStorage
-    localStorage.removeItem('tradeblocks-active-block-id')
-
-    set(state => ({
-      blocks: state.blocks.map(block => ({
+    localStorage.removeItem("tradeblocks-active-block-id");
+
+    set((state) => ({
+      blocks: state.blocks.map((block) => ({
         ...block,
-        isActive: false
+        isActive: false,
       })),
-      activeBlockId: null
-    }))
+      activeBlockId: null,
+    }));
   },
 
   addBlock: async (blockData) => {
     try {
       const newBlock: Block = {
         ...blockData,
-        id: 'id' in blockData ? blockData.id : crypto.randomUUID(), // Use provided ID or generate new one
+        id: "id" in blockData ? blockData.id : crypto.randomUUID(), // Use provided ID or generate new one
         created: new Date(),
         lastModified: new Date(),
-      }
+      };
 
       // Debug logging
       if (newBlock.isActive) {
-        console.log('Adding new active block:', newBlock.id, newBlock.name)
+        console.log("Adding new active block:", newBlock.id, newBlock.name);
       }
 
-
       // Update state properly handling active block logic
-      set(state => {
+      set((state) => {
         if (newBlock.isActive) {
           // If new block is active, deactivate all others and set new one as active
-          localStorage.setItem('tradeblocks-active-block-id', newBlock.id)
-          console.log('Set active block in localStorage:', newBlock.id)
+          localStorage.setItem("tradeblocks-active-block-id", newBlock.id);
+          console.log("Set active block in localStorage:", newBlock.id);
           return {
             blocks: [
-              ...state.blocks.map(b => ({ ...b, isActive: false })),
-              newBlock
+              ...state.blocks.map((b) => ({ ...b, isActive: false })),
+              newBlock,
             ],
-            activeBlockId: newBlock.id
-          }
+            activeBlockId: newBlock.id,
+          };
         } else {
           // If new block is not active, just add it
           return {
-            blocks: [...state.blocks, newBlock]
-          }
+            blocks: [...state.blocks, newBlock],
+          };
         }
-      })
+      });
 
       // If the new block is active, refresh it to load trades/daily logs
       if (newBlock.isActive) {
-        console.log('Refreshing active block data for:', newBlock.id)
+        console.log("Refreshing active block data for:", newBlock.id);
         // Use setTimeout to ensure the block is added to the state first
         setTimeout(async () => {
           try {
-            await get().refreshBlock(newBlock.id)
-            console.log('Block refreshed successfully')
+            await get().refreshBlock(newBlock.id);
+            console.log("Block refreshed successfully");
           } catch (refreshError) {
-            console.error('Failed to refresh block:', refreshError)
+            console.error("Failed to refresh block:", refreshError);
           }
-        }, 100)
+        }, 100);
       }
     } catch (error) {
-      console.error('Failed to add block:', error)
-      set({ error: error instanceof Error ? error.message : 'Failed to add block' })
+      console.error("Failed to add block:", error);
+      set({
+        error: error instanceof Error ? error.message : "Failed to add block",
+      });
     }
   },
 
@@ -287,128 +317,156 @@
         name: updates.name,
         description: updates.description,
         // Add other updatable fields as needed
-      })
+      });
 
       // Update local state
-      set(state => ({
-        blocks: state.blocks.map(block =>
+      set((state) => ({
+        blocks: state.blocks.map((block) =>
           block.id === id
             ? { ...block, ...updates, lastModified: new Date() }
             : block
-        )
-      }))
+        ),
+      }));
     } catch (error) {
-      set({ error: error instanceof Error ? error.message : 'Failed to update block' })
+      set({
+        error:
+          error instanceof Error ? error.message : "Failed to update block",
+      });
     }
   },
 
   deleteBlock: async (id: string) => {
     try {
       // Delete from IndexedDB
-      await dbDeleteBlock(id)
+      await dbDeleteBlock(id);
 
       // Update local state
-      set(state => {
-        const remainingBlocks = state.blocks.filter(block => block.id !== id)
-        const wasActive = state.activeBlockId === id
+      set((state) => {
+        const remainingBlocks = state.blocks.filter((block) => block.id !== id);
+        const wasActive = state.activeBlockId === id;
 
         // If we deleted the active block, clear localStorage
         if (wasActive) {
-          localStorage.removeItem('tradeblocks-active-block-id')
+          localStorage.removeItem("tradeblocks-active-block-id");
         }
 
         return {
           blocks: remainingBlocks,
           // If we deleted the active block, clear the active state
-          activeBlockId: wasActive ? null : state.activeBlockId
-        }
-      })
+          activeBlockId: wasActive ? null : state.activeBlockId,
+        };
+      });
     } catch (error) {
-      set({ error: error instanceof Error ? error.message : 'Failed to delete block' })
+      set({
+        error:
+          error instanceof Error ? error.message : "Failed to delete block",
+      });
     }
   },
 
   refreshBlock: async (id: string) => {
     try {
-      const processedBlock = await getBlock(id)
-      if (!processedBlock) return
+      const processedBlock = await getBlock(id);
+      if (!processedBlock) return;
 
       const [trades, dailyLogs, reportingTrades] = await Promise.all([
         getTradesByBlock(id),
         getDailyLogsByBlock(id),
-        getReportingTradesByBlock(id)
-      ])
+        getReportingTradesByBlock(id),
+      ]);
 
       // Calculate fresh stats
-      const stats = trades.length > 0 ? {
-        totalPnL: trades.reduce((sum, trade) => sum + trade.pl, 0),
-        winRate: (trades.filter(t => t.pl > 0).length / trades.length) * 100,
-        totalTrades: trades.length,
-        avgWin: trades.filter(t => t.pl > 0).length > 0
-          ? trades.filter(t => t.pl > 0).reduce((sum, t) => sum + t.pl, 0) / trades.filter(t => t.pl > 0).length
-          : 0,
-        avgLoss: trades.filter(t => t.pl < 0).length > 0
-          ? trades.filter(t => t.pl < 0).reduce((sum, t) => sum + t.pl, 0) / trades.filter(t => t.pl < 0).length
-          : 0,
-      } : {
-        totalPnL: 0,
-        winRate: 0,
-        totalTrades: 0,
-        avgWin: 0,
-        avgLoss: 0,
-      }
+      const stats =
+        trades.length > 0
+          ? {
+              totalPnL: trades.reduce((sum, trade) => sum + trade.pl, 0),
+              winRate:
+                (trades.filter((t) => t.pl > 0).length / trades.length) * 100,
+              totalTrades: trades.length,
+              avgWin:
+                trades.filter((t) => t.pl > 0).length > 0
+                  ? trades
+                      .filter((t) => t.pl > 0)
+                      .reduce((sum, t) => sum + t.pl, 0) /
+                    trades.filter((t) => t.pl > 0).length
+                  : 0,
+              avgLoss:
+                trades.filter((t) => t.pl < 0).length > 0
+                  ? trades
+                      .filter((t) => t.pl < 0)
+                      .reduce((sum, t) => sum + t.pl, 0) /
+                    trades.filter((t) => t.pl < 0).length
+                  : 0,
+            }
+          : {
+              totalPnL: 0,
+              winRate: 0,
+              totalTrades: 0,
+              avgWin: 0,
+              avgLoss: 0,
+            };
 
       const updatedBlock = convertProcessedBlockToBlock(
         processedBlock,
         trades.length,
         dailyLogs.length,
         reportingTrades.length
-      )
-      updatedBlock.stats = stats
+      );
+      updatedBlock.stats = stats;
 
       // Update in store
-      set(state => ({
-        blocks: state.blocks.map(block =>
-          block.id === id ? { ...updatedBlock, isActive: block.isActive } : block
-        )
-      }))
+      set((state) => ({
+        blocks: state.blocks.map((block) =>
+          block.id === id
+            ? { ...updatedBlock, isActive: block.isActive }
+            : block
+        ),
+      }));
     } catch (error) {
-      set({ error: error instanceof Error ? error.message : 'Failed to refresh block' })
+      set({
+        error:
+          error instanceof Error ? error.message : "Failed to refresh block",
+      });
     }
   },
 
   recalculateBlock: async (id: string) => {
     try {
-      console.log('Recalculating block:', id)
-      set({ error: null })
+      console.log("Recalculating block:", id);
+      set({ error: null });
 
       // Get the block and its data
-      const processedBlock = await getBlock(id)
+      const processedBlock = await getBlock(id);
       if (!processedBlock) {
-        throw new Error('Block not found')
+        throw new Error("Block not found");
       }
 
       const [trades, dailyLogs, reportingTrades] = await Promise.all([
         getTradesByBlock(id),
         getDailyLogsByBlock(id),
-        getReportingTradesByBlock(id)
-      ])
-
-      console.log(`Recalculating stats for ${trades.length} trades and ${dailyLogs.length} daily logs`)
+        getReportingTradesByBlock(id),
+      ]);
+
+      console.log(
+        `Recalculating stats for ${trades.length} trades and ${dailyLogs.length} daily logs`
+      );
 
       // Recalculate all stats using the current calculation engine
       const calculator = new PortfolioStatsCalculator({
         riskFreeRate: processedBlock.analysisConfig?.riskFreeRate || 2.0,
-      })
-
-      const portfolioStats = calculator.calculatePortfolioStats(trades, dailyLogs)
-      const strategyStats = calculator.calculateStrategyStats(trades)
+      });
+
+      const portfolioStats = calculator.calculatePortfolioStats(
+        trades,
+        dailyLogs
+      );
+      const strategyStats = calculator.calculateStrategyStats(trades);
 
       // Update ProcessedBlock stats in database
-      await updateBlockStats(id, portfolioStats, strategyStats)
+      await updateBlockStats(id, portfolioStats, strategyStats);
 
       // Update lastModified timestamp
-      await dbUpdateBlock(id, { lastModified: new Date() })
+      await dbUpdateBlock(id, { lastModified: new Date() });
 
       // Calculate basic stats for the UI (Block interface)
       const basicStats = {
@@ -417,7 +475,7 @@
         totalTrades: portfolioStats.totalTrades,
         avgWin: portfolioStats.avgWin,
         avgLoss: portfolioStats.avgLoss,
-      }
+      };
 
       // Create updated block for store
       const updatedBlock = convertProcessedBlockToBlock(
@@ -425,21 +483,31 @@
         trades.length,
         dailyLogs.length,
         reportingTrades.length
-      )
-      updatedBlock.stats = basicStats
-      updatedBlock.lastModified = new Date()
+      );
+      updatedBlock.stats = basicStats;
+      updatedBlock.lastModified = new Date();
 
       // Update in store
-      set(state => ({
-        blocks: state.blocks.map(block =>
-          block.id === id ? { ...updatedBlock, isActive: block.isActive } : block
-        )
-      }))
-
-      console.log('Block recalculation completed successfully. Initial capital:', portfolioStats.initialCapital)
+      set((state) => ({
+        blocks: state.blocks.map((block) =>
+          block.id === id
+            ? { ...updatedBlock, isActive: block.isActive }
+            : block
+        ),
+      }));
+
+      console.log(
+        "Block recalculation completed successfully. Initial capital:",
+        portfolioStats.initialCapital
+      );
     } catch (error) {
-      console.error('Failed to recalculate block:', error)
-      set({ error: error instanceof Error ? error.message : 'Failed to recalculate block' })
-    }
-  }
-}))+      console.error("Failed to recalculate block:", error);
+      set({
+        error:
+          error instanceof Error
+            ? error.message
+            : "Failed to recalculate block",
+      });
+    }
+  },
+}));