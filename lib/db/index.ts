--- conflicted
+++ resolved
@@ -12,34 +12,34 @@
 // import { PortfolioStats, StrategyStats, PerformanceMetrics } from '../models/portfolio-stats'
 
 // Database configuration
-export const DB_NAME = 'TradeBlocksDB'
-export const DB_VERSION = 2
+export const DB_NAME = "TradeBlocksDB";
+export const DB_VERSION = 2;
 
 // Object store names
 export const STORES = {
-  BLOCKS: 'blocks',
-  TRADES: 'trades',
-  DAILY_LOGS: 'dailyLogs',
-  CALCULATIONS: 'calculations',
-  REPORTING_LOGS: 'reportingLogs',
-} as const
+  BLOCKS: "blocks",
+  TRADES: "trades",
+  DAILY_LOGS: "dailyLogs",
+  CALCULATIONS: "calculations",
+  REPORTING_LOGS: "reportingLogs",
+} as const;
 
 // Index names
 export const INDEXES = {
-  TRADES_BY_BLOCK: 'blockId',
-  TRADES_BY_DATE: 'dateOpened',
-  TRADES_BY_STRATEGY: 'strategy',
-  DAILY_LOGS_BY_BLOCK: 'blockId',
-  DAILY_LOGS_BY_DATE: 'date',
-  CALCULATIONS_BY_BLOCK: 'blockId',
-  REPORTING_LOGS_BY_BLOCK: 'blockId',
-  REPORTING_LOGS_BY_STRATEGY: 'strategy',
-} as const
+  TRADES_BY_BLOCK: "blockId",
+  TRADES_BY_DATE: "dateOpened",
+  TRADES_BY_STRATEGY: "strategy",
+  DAILY_LOGS_BY_BLOCK: "blockId",
+  DAILY_LOGS_BY_DATE: "date",
+  CALCULATIONS_BY_BLOCK: "blockId",
+  REPORTING_LOGS_BY_BLOCK: "blockId",
+  REPORTING_LOGS_BY_STRATEGY: "strategy",
+} as const;
 
 /**
  * Database instance singleton
  */
-let dbInstance: IDBDatabase | null = null
+let dbInstance: IDBDatabase | null = null;
 
 /**
  * Initialize the IndexedDB database
@@ -47,74 +47,122 @@
 export async function initializeDatabase(): Promise<IDBDatabase> {
   return new Promise((resolve, reject) => {
     if (dbInstance) {
-      resolve(dbInstance)
-      return
+      resolve(dbInstance);
+      return;
     }
 
-    const request = indexedDB.open(DB_NAME, DB_VERSION)
+    const request = indexedDB.open(DB_NAME, DB_VERSION);
 
     request.onerror = () => {
-      reject(new Error(`Failed to open database: ${request.error?.message}`))
-    }
+      reject(new Error(`Failed to open database: ${request.error?.message}`));
+    };
 
     request.onsuccess = () => {
-      dbInstance = request.result
-      resolve(dbInstance)
-    }
+      dbInstance = request.result;
+      resolve(dbInstance);
+    };
 
     request.onupgradeneeded = (event) => {
-      const db = (event.target as IDBOpenDBRequest).result
-      const transaction = (event.target as IDBOpenDBRequest).transaction!
+      const db = (event.target as IDBOpenDBRequest).result;
+      const transaction = (event.target as IDBOpenDBRequest).transaction!;
 
       // Create blocks store
       if (!db.objectStoreNames.contains(STORES.BLOCKS)) {
-        const blocksStore = db.createObjectStore(STORES.BLOCKS, { keyPath: 'id' })
-        blocksStore.createIndex('name', 'name', { unique: false })
-        blocksStore.createIndex('isActive', 'isActive', { unique: false })
-        blocksStore.createIndex('created', 'created', { unique: false })
-        blocksStore.createIndex('lastModified', 'lastModified', { unique: false })
+        const blocksStore = db.createObjectStore(STORES.BLOCKS, {
+          keyPath: "id",
+        });
+        blocksStore.createIndex("name", "name", { unique: false });
+        blocksStore.createIndex("isActive", "isActive", { unique: false });
+        blocksStore.createIndex("created", "created", { unique: false });
+        blocksStore.createIndex("lastModified", "lastModified", {
+          unique: false,
+        });
       }
 
       // Create trades store
       if (!db.objectStoreNames.contains(STORES.TRADES)) {
-        const tradesStore = db.createObjectStore(STORES.TRADES, { autoIncrement: true })
-        tradesStore.createIndex(INDEXES.TRADES_BY_BLOCK, 'blockId', { unique: false })
-        tradesStore.createIndex(INDEXES.TRADES_BY_DATE, 'dateOpened', { unique: false })
-        tradesStore.createIndex(INDEXES.TRADES_BY_STRATEGY, 'strategy', { unique: false })
-        tradesStore.createIndex('pl', 'pl', { unique: false })
-        tradesStore.createIndex('composite_block_date', ['blockId', 'dateOpened'], { unique: false })
+        const tradesStore = db.createObjectStore(STORES.TRADES, {
+          autoIncrement: true,
+        });
+        tradesStore.createIndex(INDEXES.TRADES_BY_BLOCK, "blockId", {
+          unique: false,
+        });
+        tradesStore.createIndex(INDEXES.TRADES_BY_DATE, "dateOpened", {
+          unique: false,
+        });
+        tradesStore.createIndex(INDEXES.TRADES_BY_STRATEGY, "strategy", {
+          unique: false,
+        });
+        tradesStore.createIndex("pl", "pl", { unique: false });
+        tradesStore.createIndex(
+          "composite_block_date",
+          ["blockId", "dateOpened"],
+          { unique: false }
+        );
       }
 
       // Create daily logs store
       if (!db.objectStoreNames.contains(STORES.DAILY_LOGS)) {
-        const dailyLogsStore = db.createObjectStore(STORES.DAILY_LOGS, { autoIncrement: true })
-        dailyLogsStore.createIndex(INDEXES.DAILY_LOGS_BY_BLOCK, 'blockId', { unique: false })
-        dailyLogsStore.createIndex(INDEXES.DAILY_LOGS_BY_DATE, 'date', { unique: false })
-        dailyLogsStore.createIndex('composite_block_date', ['blockId', 'date'], { unique: false })
+        const dailyLogsStore = db.createObjectStore(STORES.DAILY_LOGS, {
+          autoIncrement: true,
+        });
+        dailyLogsStore.createIndex(INDEXES.DAILY_LOGS_BY_BLOCK, "blockId", {
+          unique: false,
+        });
+        dailyLogsStore.createIndex(INDEXES.DAILY_LOGS_BY_DATE, "date", {
+          unique: false,
+        });
+        dailyLogsStore.createIndex(
+          "composite_block_date",
+          ["blockId", "date"],
+          { unique: false }
+        );
       }
 
       // Create reporting logs store
       if (!db.objectStoreNames.contains(STORES.REPORTING_LOGS)) {
-        const reportingStore = db.createObjectStore(STORES.REPORTING_LOGS, { autoIncrement: true })
-        reportingStore.createIndex(INDEXES.REPORTING_LOGS_BY_BLOCK, 'blockId', { unique: false })
-        reportingStore.createIndex(INDEXES.REPORTING_LOGS_BY_STRATEGY, 'strategy', { unique: false })
-        reportingStore.createIndex('composite_block_date', ['blockId', 'dateOpened'], { unique: false })
+        const reportingStore = db.createObjectStore(STORES.REPORTING_LOGS, {
+          autoIncrement: true,
+        });
+        reportingStore.createIndex(INDEXES.REPORTING_LOGS_BY_BLOCK, "blockId", {
+          unique: false,
+        });
+        reportingStore.createIndex(
+          INDEXES.REPORTING_LOGS_BY_STRATEGY,
+          "strategy",
+          { unique: false }
+        );
+        reportingStore.createIndex(
+          "composite_block_date",
+          ["blockId", "dateOpened"],
+          { unique: false }
+        );
       }
 
       // Create calculations store (for cached computations)
       if (!db.objectStoreNames.contains(STORES.CALCULATIONS)) {
-        const calculationsStore = db.createObjectStore(STORES.CALCULATIONS, { keyPath: 'id' })
-        calculationsStore.createIndex(INDEXES.CALCULATIONS_BY_BLOCK, 'blockId', { unique: false })
-        calculationsStore.createIndex('calculationType', 'calculationType', { unique: false })
-        calculationsStore.createIndex('calculatedAt', 'calculatedAt', { unique: false })
+        const calculationsStore = db.createObjectStore(STORES.CALCULATIONS, {
+          keyPath: "id",
+        });
+        calculationsStore.createIndex(
+          INDEXES.CALCULATIONS_BY_BLOCK,
+          "blockId",
+          { unique: false }
+        );
+        calculationsStore.createIndex("calculationType", "calculationType", {
+          unique: false,
+        });
+        calculationsStore.createIndex("calculatedAt", "calculatedAt", {
+          unique: false,
+        });
       }
 
       transaction.oncomplete = () => {
-        dbInstance = db
-        resolve(db)
-      }
-    }
-  })
+        dbInstance = db;
+        resolve(db);
+      };
+    };
+  });
 }
 
 /**
@@ -122,9 +170,9 @@
  */
 export async function getDatabase(): Promise<IDBDatabase> {
   if (dbInstance) {
-    return dbInstance
-  }
-  return initializeDatabase()
+    return dbInstance;
+  }
+  return initializeDatabase();
 }
 
 /**
@@ -132,8 +180,8 @@
  */
 export function closeDatabase(): void {
   if (dbInstance) {
-    dbInstance.close()
-    dbInstance = null
+    dbInstance.close();
+    dbInstance = null;
   }
 }
 
@@ -142,14 +190,16 @@
  */
 export async function deleteDatabase(): Promise<void> {
   return new Promise((resolve, reject) => {
-    closeDatabase()
-
-    const deleteRequest = indexedDB.deleteDatabase(DB_NAME)
-
-    deleteRequest.onsuccess = () => resolve()
-    deleteRequest.onerror = () => reject(new Error('Failed to delete database'))
-    deleteRequest.onblocked = () => reject(new Error('Database deletion blocked'))
-  })
+    closeDatabase();
+
+    const deleteRequest = indexedDB.deleteDatabase(DB_NAME);
+
+    deleteRequest.onsuccess = () => resolve();
+    deleteRequest.onerror = () =>
+      reject(new Error("Failed to delete database"));
+    deleteRequest.onblocked = () =>
+      reject(new Error("Database deletion blocked"));
+  });
 }
 
 /**
@@ -159,11 +209,11 @@
   stores: string | string[],
   callback: (transaction: IDBTransaction) => Promise<T>
 ): Promise<T> {
-  const db = await getDatabase()
-  const storeNames = Array.isArray(stores) ? stores : [stores]
-  const transaction = db.transaction(storeNames, 'readonly')
-
-  return callback(transaction)
+  const db = await getDatabase();
+  const storeNames = Array.isArray(stores) ? stores : [stores];
+  const transaction = db.transaction(storeNames, "readonly");
+
+  return callback(transaction);
 }
 
 /**
@@ -173,11 +223,11 @@
   stores: string | string[],
   callback: (transaction: IDBTransaction) => Promise<T>
 ): Promise<T> {
-  const db = await getDatabase()
-  const storeNames = Array.isArray(stores) ? stores : [stores]
-  const transaction = db.transaction(storeNames, 'readwrite')
-
-  return callback(transaction)
+  const db = await getDatabase();
+  const storeNames = Array.isArray(stores) ? stores : [stores];
+  const transaction = db.transaction(storeNames, "readwrite");
+
+  return callback(transaction);
 }
 
 /**
@@ -185,35 +235,35 @@
  */
 export function promisifyRequest<T>(request: IDBRequest<T>): Promise<T> {
   return new Promise((resolve, reject) => {
-    request.onsuccess = () => resolve(request.result)
-    request.onerror = () => reject(request.error)
-  })
+    request.onsuccess = () => resolve(request.result);
+    request.onerror = () => reject(request.error);
+  });
 }
 
 /**
  * Storage quota management
  */
 export interface StorageInfo {
-  quota: number
-  usage: number
-  available: number
-  persistent: boolean
+  quota: number;
+  usage: number;
+  available: number;
+  persistent: boolean;
 }
 
 /**
  * Get storage quota information
  */
 export async function getStorageInfo(): Promise<StorageInfo> {
-  if ('storage' in navigator && 'estimate' in navigator.storage) {
-    const estimate = await navigator.storage.estimate()
-    const persistent = await navigator.storage.persisted()
+  if ("storage" in navigator && "estimate" in navigator.storage) {
+    const estimate = await navigator.storage.estimate();
+    const persistent = await navigator.storage.persisted();
 
     return {
       quota: estimate.quota || 0,
       usage: estimate.usage || 0,
       available: (estimate.quota || 0) - (estimate.usage || 0),
       persistent,
-    }
+    };
   }
 
   // Fallback for browsers without storage API
@@ -222,17 +272,17 @@
     usage: 0,
     available: 0,
     persistent: false,
-  }
+  };
 }
 
 /**
  * Request persistent storage
  */
 export async function requestPersistentStorage(): Promise<boolean> {
-  if ('storage' in navigator && 'persist' in navigator.storage) {
-    return navigator.storage.persist()
-  }
-  return false
+  if ("storage" in navigator && "persist" in navigator.storage) {
+    return navigator.storage.persist();
+  }
+  return false;
 }
 
 /**
@@ -245,40 +295,59 @@
     public readonly store?: string,
     public readonly cause?: Error
   ) {
-    super(message)
-    this.name = 'DatabaseError'
+    super(message);
+    this.name = "DatabaseError";
   }
 }
 
 export class QuotaExceededError extends DatabaseError {
   constructor(operation: string, store?: string) {
-    super('Storage quota exceeded', operation, store)
-    this.name = 'QuotaExceededError'
+    super("Storage quota exceeded", operation, store);
+    this.name = "QuotaExceededError";
   }
 }
 
 export class TransactionError extends DatabaseError {
-  constructor(message: string, operation: string, store?: string, cause?: Error) {
-    super(message, operation, store, cause)
-    this.name = 'TransactionError'
+  constructor(
+    message: string,
+    operation: string,
+    store?: string,
+    cause?: Error
+  ) {
+    super(message, operation, store, cause);
+    this.name = "TransactionError";
   }
 }
 
 // Re-export functions from individual stores
-<<<<<<< HEAD
-export { createBlock, getBlock, getAllBlocks, updateBlock, deleteBlock, getActiveBlock } from './blocks-store'
-export { addTrades, getTradesByBlock, getTradeCountByBlock, deleteTradesByBlock, updateTradesForBlock } from './trades-store'
-export { addDailyLogEntries, getDailyLogsByBlock, getDailyLogCountByBlock, deleteDailyLogsByBlock, updateDailyLogsForBlock } from './daily-logs-store'
+export {
+  createBlock,
+  deleteBlock,
+  getActiveBlock,
+  getAllBlocks,
+  getBlock,
+  updateBlock,
+  updateBlockStats,
+} from "./blocks-store";
+export {
+  addDailyLogEntries,
+  deleteDailyLogsByBlock,
+  getDailyLogCountByBlock,
+  getDailyLogsByBlock,
+  updateDailyLogsForBlock,
+} from "./daily-logs-store";
 export {
   addReportingTrades,
-  getReportingTradesByBlock,
-  getReportingTradeCountByBlock,
   deleteReportingTradesByBlock,
   getReportingStrategiesByBlock,
+  getReportingTradeCountByBlock,
+  getReportingTradesByBlock,
   updateReportingTradesForBlock,
-} from './reporting-logs-store'
-=======
-export { createBlock, getBlock, getAllBlocks, updateBlock, deleteBlock, getActiveBlock, updateBlockStats } from './blocks-store'
-export { addTrades, getTradesByBlock, getTradeCountByBlock, deleteTradesByBlock } from './trades-store'
-export { addDailyLogEntries, getDailyLogsByBlock, getDailyLogCountByBlock, deleteDailyLogsByBlock } from './daily-logs-store'
->>>>>>> c827fdfc
+} from "./reporting-logs-store";
+export {
+  addTrades,
+  deleteTradesByBlock,
+  getTradeCountByBlock,
+  getTradesByBlock,
+  updateTradesForBlock,
+} from "./trades-store";